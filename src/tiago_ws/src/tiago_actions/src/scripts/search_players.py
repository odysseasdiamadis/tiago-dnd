--- conflicted
+++ resolved
@@ -162,19 +162,9 @@
                     )
                     
                     self.player_db.add_player(new_player)
-<<<<<<< HEAD
-                    # self.players = self.player_db.load_players()
-                    new_players_count += 1
-                    
-                    rospy.loginfo(f"Hello player {new_player_id}! Nice to meet you!")
-                    print(f"\n🎲 Hello player {new_player_id}! Nice to meet you! 🎲\n")
-                    self.brain_interactor.say(f"Hello player {new_player_id}! Nice to meet you!")
-                    
-=======
                     rospy.loginfo(f"New player: {new_player}")
                     self.brain_interactor.welcome_new_player(new_player)
 
->>>>>>> 27243cd5
                     # self.arm_controller.point_at_player(new_player, arm_distance=0.8, keep_elbow_down=True)
                     # Small delay between players
                     # rospy.sleep(0.5)
@@ -217,25 +207,6 @@
         rospy.loginfo("Starting player search demonstration...")
         
         # Search for players
-<<<<<<< HEAD
-        # players = self.search_and_analyze_players()
-        # self.player_db.save_players(players)
-        
-        # # Print summary
-        # rospy.loginfo(self.get_player_summary())
-        # players_to_look = [p for p in self.players if p.is_present == True]
-        # if players_to_look:
-        #     player = players_to_look[0]
-        #     rospy.loginfo(f"It's your turn, player {player.player_id}!")
-        #     self.look_at_player(player.player_id)
-        #     self.hand_controller.point_finger()
-        #     self.arm_controller.point_at_player(player)
-        #     self.brain_interactor.say(f"It's your turn, player {player.player_id}!")
-
-        # players = self.player_db.load_players()
-        # self.arm_controller.point_at_player(players[0])
-        self.hand_controller.open_hand()
-=======
         players = self.search_and_analyze_players()
         # self.player_db.save_players(players)
         
@@ -267,7 +238,6 @@
 
         # yaws: -0.60, 
 
->>>>>>> 27243cd5
         # self.arm_controller.point_at((1.0, 0, 0))
 
         rospy.loginfo("Player search demonstration complete!")
